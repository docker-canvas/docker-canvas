--- conflicted
+++ resolved
@@ -13,13 +13,9 @@
 import nodeTypes from '../types/nodeType';
 import edgeTypes from '../types/edgeType';
 import { generateLayout } from './layoutEngine';
-<<<<<<< HEAD
 import { useStreamDockerEvents } from '../data/api_events'
-import { useDockerAPI } from '../data/api_others';
 import { simpleSampleNetworks, simpleSampleNodes } from '../data/simpleSampleData';
-=======
 import { useDockerContext } from '../../context/DockerContext';
->>>>>>> 692e107d
 
 /**
  * Canvas 컴포넌트
@@ -51,7 +47,6 @@
   const [edges, setEdges, onEdgesChange] = useEdgesState([]);
   const [activeMode, setActiveMode] = useState('hand');
   const { eventData, loading, error } = useStreamDockerEvents('http://localhost:3001/docker/events');
-  const { taskData, nodeData, networkData, serviceData } = useDockerAPI('init');
   
   // ResizeObserver 오류 방지를 위한 초기화 상태 추가
   const [initialized, setInitialized] = useState(false);
@@ -104,22 +99,8 @@
   
   // 리프레시 핸들러 (Docker 컨텍스트 데이터 새로고침)
   const handleRefresh = () => {
-<<<<<<< HEAD
-    console.log(taskData);
-    console.log(nodeData);
-    console.log(networkData);
-    console.log(serviceData);
-    // 레이아웃 엔진을 사용하여 노드와 엣지 재생성
-    const { nodes: layoutedNodes, edges: layoutedEdges } = generateLayout(sampleNodes, sampleNetworks);
-    
-    
-    // 노드와 엣지 업데이트
-    setNodes(layoutedNodes);
-    setEdges(layoutedEdges);
-=======
     // 컨텍스트의 데이터 새로고침 함수 호출
     refreshData();
->>>>>>> 692e107d
     
     // 뷰 리셋
     setTimeout(() => {
