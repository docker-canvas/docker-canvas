import React, { useState, useEffect, useRef } from 'react';
import ReactFlow, { 
  Controls, 
  Background, 
  useNodesState, 
  useEdgesState,
  useReactFlow,
  Node,
  Edge,
} from 'reactflow';
import 'reactflow/dist/style.css';
import ToolBar from './ToolBar';
import nodeTypes from '../types/nodeType';
import edgeTypes from '../types/edgeType';
import { sampleNodes, sampleNetworks } from '../data/sampleData';
<<<<<<< HEAD
import { generateLayout } from './layoutEngine';
import { simpleSampleNetworks, simpleSampleNodes } from '../data/simpleSampleData';
=======
import { calculateLayout } from './layoutCalculator';
import useStreamDockerEvents from '../data/docker-api';
>>>>>>> f20d24b2

/**
 * Canvas 컴포넌트
 * 
 * ReactFlow를 사용하여 Docker Swarm 인프라를 시각화하는 메인 캔버스입니다.
 * 
 * 주요 기능:
 * - Docker Swarm 노드 표시 및 관리
 * - 각 노드의 위쪽에 컨테이너를 가로로 배치
 * - 네트워크 요소들을 배치 규칙에 따라 표시
 *   - External Network: 호스트 머신 전체 폭의 길이와 일치되게 상단에 배치
 *   - Ingress Network: 컨테이너 집합 위에 배치, 전체 폭 일치
 *   - GWBridge Network: 노드 위, 컨테이너 아래 배치, 노드 폭과 일치
 * - 노드 간 연결(엣지) 표시
 * - 캔버스 확대/축소, 이동 기능
 * - 캔버스 초기화 기능
 */
const Canvas: React.FC = () => {
  // ReactFlow 노드와 엣지 상태 관리
  const [nodes, setNodes, onNodesChange] = useNodesState([]);
  const [edges, setEdges, onEdgesChange] = useEdgesState([]);
  const [activeMode, setActiveMode] = useState('hand');
  const { eventData, loading, error } = useStreamDockerEvents('http://localhost:3001/docker/tasks');
  
  // ResizeObserver 오류 방지를 위한 초기화 상태 추가
  const [initialized, setInitialized] = useState(false);
  const containerRef = useRef<HTMLDivElement>(null);
  
  const { zoomIn, zoomOut, fitView } = useReactFlow();
  
  // 컴포넌트 마운트 시 초기 데이터 로드
  useEffect(() => {
    // ResizeObserver 오류 방지를 위한 지연 초기화
    const timer = setTimeout(() => {
      // 레이아웃 엔진을 사용하여 노드와 엣지 생성
      const { nodes: layoutedNodes, edges: layoutedEdges } = generateLayout(sampleNodes, sampleNetworks);
      // const { nodes: layoutedNodes, edges: layoutedEdges } = generateLayout(simpleSampleNodes, simpleSampleNetworks);
      
      // 노드와 엣지 설정
      setNodes(layoutedNodes);
      setEdges(layoutedEdges);
      
      setInitialized(true);
    }, 100);
    
    return () => clearTimeout(timer);
  }, [setNodes, setEdges]);
  
  // 초기화 후 fitView 실행
  useEffect(() => {
    if (initialized) {
      const fitTimer = setTimeout(() => {
        fitView({ padding: 0.2 });
      }, 100);
      
      return () => clearTimeout(fitTimer);
    }
  }, [initialized, fitView]);
  
  // 화면 모드 변경 핸들러
  const handlePanMode = () => {
    setActiveMode('hand');
  };
  
  // 줌 인 핸들러
  const handleZoomIn = () => {
    zoomIn();
  };
  
  // 줌 아웃 핸들러
  const handleZoomOut = () => {
    zoomOut();
  };
  
  // 리프레시 핸들러 (노드와 엣지 초기화)
  const handleRefresh = () => {
<<<<<<< HEAD
    // 레이아웃 엔진을 사용하여 노드와 엣지 재생성
    const { nodes: layoutedNodes, edges: layoutedEdges } = generateLayout(sampleNodes, sampleNetworks);
    
    
    // 노드와 엣지 업데이트
=======
    console.log(eventData);
    // 노드 및 컨테이너 재배치
    const layoutedNodes = calculateLayout(sampleNodes, sampleNetworks);
>>>>>>> f20d24b2
    setNodes(layoutedNodes);
    setEdges(layoutedEdges);
    
    // 뷰 리셋
    setTimeout(() => {
      fitView({ padding: 0.2 });
    }, 100);
  };

  return (
    <div className="w-full h-screen relative" ref={containerRef}>
      {/* 툴바 컴포넌트 - 줌인/줌아웃, 패닝 모드, 새로고침 기능 제공 */}
      <ToolBar 
        onZoomIn={handleZoomIn}
        onZoomOut={handleZoomOut}
        onPanMode={handlePanMode}
        onRefresh={handleRefresh}
        activeMode={activeMode}
      />
      
      {/* ReactFlow 캔버스 래퍼 */}
      <div className="react-flow-wrapper" style={{ width: '100%', height: '100%', position: 'relative' }}>
        <ReactFlow
          nodes={nodes}
          edges={edges}
          onNodesChange={onNodesChange}
          onEdgesChange={onEdgesChange}
          nodeTypes={nodeTypes}
          edgeTypes={edgeTypes}
          nodesDraggable={false}  // 노드 드래그 비활성화 (레이아웃 유지)
          fitView={false}         // 초기 fitView 비활성화, useEffect에서 수동으로 호출
          minZoom={0.1}           // 최소 줌 레벨
          maxZoom={2}             // 최대 줌 레벨
          defaultViewport={{ x: 0, y: 0, zoom: 1 }}
          connectOnClick={false}  // 클릭으로 연결 비활성화
        >
          {/* 기본 컨트롤 패널 (줌, 패닝 등) */}
          <Controls showInteractive={false} />
          
          {/* 배경 그리드 패턴 */}
          <Background color="#aaa" gap={16} />
        </ReactFlow>
      </div>
    </div>
  );
};

export default Canvas;<|MERGE_RESOLUTION|>--- conflicted
+++ resolved
@@ -13,13 +13,9 @@
 import nodeTypes from '../types/nodeType';
 import edgeTypes from '../types/edgeType';
 import { sampleNodes, sampleNetworks } from '../data/sampleData';
-<<<<<<< HEAD
 import { generateLayout } from './layoutEngine';
+import { useStreamDockerEvents } from '../data/docker-api'
 import { simpleSampleNetworks, simpleSampleNodes } from '../data/simpleSampleData';
-=======
-import { calculateLayout } from './layoutCalculator';
-import useStreamDockerEvents from '../data/docker-api';
->>>>>>> f20d24b2
 
 /**
  * Canvas 컴포넌트
@@ -42,7 +38,7 @@
   const [nodes, setNodes, onNodesChange] = useNodesState([]);
   const [edges, setEdges, onEdgesChange] = useEdgesState([]);
   const [activeMode, setActiveMode] = useState('hand');
-  const { eventData, loading, error } = useStreamDockerEvents('http://localhost:3001/docker/tasks');
+  const { eventData, loading, error } = useStreamDockerEvents('http://localhost:3001/docker/events');
   
   // ResizeObserver 오류 방지를 위한 초기화 상태 추가
   const [initialized, setInitialized] = useState(false);
@@ -96,17 +92,11 @@
   
   // 리프레시 핸들러 (노드와 엣지 초기화)
   const handleRefresh = () => {
-<<<<<<< HEAD
     // 레이아웃 엔진을 사용하여 노드와 엣지 재생성
     const { nodes: layoutedNodes, edges: layoutedEdges } = generateLayout(sampleNodes, sampleNetworks);
     
     
     // 노드와 엣지 업데이트
-=======
-    console.log(eventData);
-    // 노드 및 컨테이너 재배치
-    const layoutedNodes = calculateLayout(sampleNodes, sampleNetworks);
->>>>>>> f20d24b2
     setNodes(layoutedNodes);
     setEdges(layoutedEdges);
     
