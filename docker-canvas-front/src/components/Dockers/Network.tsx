import React, { memo, useState } from 'react';
import { Handle, Position } from 'reactflow';
import { NetworkData, NetworkDriver, ContainerHandleInfo } from '../types/network';
import './Network.css';

/**
 * Network 속성 인터페이스
 * ReactFlow 노드 컴포넌트에 필요한 속성을 정의합니다.
 */
export interface NetworkProps {
  data: NetworkData;    // 네트워크 데이터
  selected?: boolean;   // 노드 선택 상태 (선택적 속성)
}

/**
 * Network 컴포넌트
 * 
 * Docker 네트워크를 시각적으로 표현하는 컴포넌트입니다.
 * 
 * 특징:
 * - 네트워크 유형(external, docker)에 따라 다른 스타일 적용
 * - 네트워크 드라이버(overlay, gwbridge 등)에 따라 다른 스타일 적용
 * - 네트워크 이름 및 기본 정보 표시
 * - 호버 시 상세 정보 표시
 * - 동적으로 계산된 핸들 위치로 수직 연결 보장
 * - Overlay 네트워크는 컨테이너 핸들과 연결될 수 있는 하단 핸들 제공
 */
const Network: React.FC<NetworkProps> = ({ data, selected = false }) => {
  // 호버 상태 관리
  const [isHovered, setIsHovered] = useState(false);
  
  // 네트워크 유형에 따른 스타일 계산
  const getNetworkTypeStyles = (driver: NetworkDriver) => {
    // Ingress 네트워크
    if (data.name === 'ingress') {
      return {
        background: '#ED8936',
        borderColor: '#C05621'
      };
    }
    
    // GWBridge 네트워크
<<<<<<< HEAD
    if (driver === 'bridge' || data.name === 'docker_gwbridge') {
=======
    if (driver === 'bridge' || data.name == 'docker_gwbridge') {
>>>>>>> 692e107d
      return {
        background: '#4299E1',
        borderColor: '#2B6CB0'
      };
    }
    
    // 기타 Docker 네트워크
    return {
      background: '#38B2AC',
      borderColor: '#2C7A7B'
    };
  };
  

  // 네트워크 유형에 따른 스타일
  const networkTypeStyles = getNetworkTypeStyles(data.driver);
  
  // 네트워크 유형별 CSS 클래스 계산
  const getNetworkTypeClass = () => {
    if (data.name === 'ingress') return 'ingress';
<<<<<<< HEAD
    if (data.driver === 'bridge' || data.name === 'docker_gwbridge') return 'gwbridge';
=======
    if (data.driver === 'bridge' || data.name == 'docker_gwbridge') return 'gwbridge';
>>>>>>> 692e107d
    return 'docker';
  };
  
  // 연결 유형에 따른 핸들 렌더링
  const renderHandles = () => {
    // GWBridge 네트워크인 경우
<<<<<<< HEAD
    if (data.driver === 'bridge' || data.name.includes('gwbridge')) {
=======
    if (data.driver === 'bridge' || data.name == 'docker_gwbridge') {
>>>>>>> 692e107d
      // 컨테이너 핸들 정보가 있는 경우 해당 위치에 개별 핸들 생성
      if (data.containerHandles && data.containerHandles.length > 0) {
        // 상단 핸들들 (각 컨테이너에 대응)
        const topHandles = data.containerHandles.map((handleInfo, index) => (
          <Handle
            key={`container-handle-${index}`}
            type="target"
            position={Position.Top}
            id={`handle-${handleInfo.containerId}`}
<<<<<<< HEAD
            style={{ 
              background: '#63B3ED', 
              width: '8px', 
              height: '8px',
              left: `${handleInfo.xPosition * 100}%` // 상대적 위치를 백분율로 변환
            }}
          />
        ));
        
        // 하단 핸들 (노드 연결용) - 단일 핸들
        const bottomHandle = (
          <Handle
            key="gwbridge-out"
            type="source"
            position={Position.Bottom}
            id="gwbridge-out"
=======
>>>>>>> 692e107d
            style={{ 
              background: '#63B3ED', 
              width: '8px', 
              height: '8px',
<<<<<<< HEAD
=======
              left: `${handleInfo.xPosition * 100}%` // 상대적 위치를 백분율로 변환
            }}
          />
        ));
        
        // 하단 핸들 추가 (Node와 연결용)
        const bottomHandle = (
          <Handle
            key="gwbridge-in"
            type="target"  // 타입을 target으로 변경 - Node에서 오는 연결을 받음
            position={Position.Bottom}
            id="gwbridge-in"  // ID를 gwbridge-in으로 설정
            style={{ 
              background: '#63B3ED', 
              width: '8px', 
              height: '8px',
>>>>>>> 692e107d
              left: '50%' 
            }}
          />
        );
        
        return [...topHandles, bottomHandle];
      }
      
<<<<<<< HEAD
      // 기본 핸들 (정보가 없는 경우)
      return [];
=======
      // 기본 핸들 (컨테이너 핸들 정보가 없는 경우에도 Node 연결용 핸들 추가)
      return [
        <Handle
          key="gwbridge-in"
          type="target"
          position={Position.Bottom}
          id="gwbridge-in"
          style={{ 
            background: '#63B3ED', 
            width: '8px', 
            height: '8px',
            left: '50%' 
          }}
        />
      ];
>>>>>>> 692e107d
    }
    
    // Overlay 네트워크인 경우
    if (data.driver === 'overlay') {
      // 연결된 컨테이너 핸들 정보가 있는 경우
      if (data.containerHandles && data.containerHandles.length > 0) {
        return data.containerHandles.map((handleInfo, index) => (
          <Handle
            key={`container-handle-${index}`}
            type="source"
            position={Position.Bottom}
            id={`overlay-out-${handleInfo.containerId}`}
            style={{ 
              background: '#4FD1C5', 
              width: '8px', 
              height: '8px',
              left: `${handleInfo.xPosition * 100}%` // 상대적 위치를 백분율로 변환
            }}
          />
        ));
      }
      
      // 기본 핸들 (정보가 없는 경우) - 중앙에 하나
      return null;
    }
    
    // 기본 핸들 (일반 네트워크)
    return (
      <Handle
        type="target"
        position={Position.Top}
        id="network-in"
        style={{ 
          background: '#4FD1C5', 
          width: '8px', 
          height: '8px',
          left: '50%' 
        }}
      />
    );
  };

  return (
    <div
      className={`
        network-node
        p-3 rounded-lg shadow-md border-2 transition-all
        ${selected ? 'selected' : ''}
        ${getNetworkTypeClass()}
      `}
      style={{
        background: networkTypeStyles.background,
        borderColor: networkTypeStyles.borderColor,
        color: 'white',
        position: 'relative', // 타입 표시를 위한 상대 위치 설정
      }}
      onMouseEnter={() => setIsHovered(true)}
      onMouseLeave={() => setIsHovered(false)}
    >
      {/* 동적으로 계산된 핸들 렌더링 */}
      {renderHandles()}
      
      {/* 네트워크 타입 표시 (오른쪽 아래) */}
      <div className="absolute bottom-1 right-2 text-xs text-white bg-black bg-opacity-40 px-1 py-0.5 rounded">
        { data.name }
      </div>
      
      {/* 호버 시 표시되는 상세 정보 (Container 스타일과 통일) */}
      {isHovered && (
        <div className="absolute z-50 bg-gray-800 bg-opacity-90 text-white p-3 rounded shadow-lg"
          style={{ 
            width: '200px', 
            left: '50%', 
            transform: 'translateX(-50%)', 
            top: '100%',
            marginTop: '5px'
          }}>
          <div className="font-bold mb-1">{data.name}</div>
          <div className="text-xs mb-1">드라이버: {data.driver}</div>
          <div className="text-xs mb-1">범위: {data.scope}</div>
          
          {/* 네트워크 정보 (있을 경우) */}
          <div className="mt-1">
            <div className="text-xs font-semibold">네트워크 정보:</div>
            <div className="text-xs text-gray-300 ml-1">
              {data.networkInfo.subnet && <div>서브넷: {data.networkInfo.subnet}</div>}
              {data.networkInfo.gateway && <div>게이트웨이: {data.networkInfo.gateway}</div>}
            </div>
          </div>
          
          {/* 연결된 컨테이너 정보 (있을 경우) */}
          {data.containerHandles && data.containerHandles.length > 0 && (
            <div className="mt-1">
              <div className="text-xs font-semibold">연결된 컨테이너:</div>
              <div className="text-xs text-gray-300 ml-1">
                {data.containerHandles.length}개 연결됨
              </div>
            </div>
          )}
          
          {/* 추가 속성 (있을 경우) */}
          <div className="mt-1 flex flex-wrap">
            {data.attachable && (
              <span className="text-xs bg-blue-700 rounded px-1 mr-1 mb-1">Attachable</span>
            )}
            {data.internal && (
              <span className="text-xs bg-blue-700 rounded px-1 mr-1 mb-1">Internal</span>
            )}
          </div>
          
          {/* 생성 일시 (있을 경우) */}
          {data.createdAt && (
            <div className="text-xs mt-1 text-gray-300">
              생성: {new Date(data.createdAt).toLocaleString()}
            </div>
          )}
        </div>
      )}
    </div>
  );
};

export default memo(Network);<|MERGE_RESOLUTION|>--- conflicted
+++ resolved
@@ -40,11 +40,7 @@
     }
     
     // GWBridge 네트워크
-<<<<<<< HEAD
     if (driver === 'bridge' || data.name === 'docker_gwbridge') {
-=======
-    if (driver === 'bridge' || data.name == 'docker_gwbridge') {
->>>>>>> 692e107d
       return {
         background: '#4299E1',
         borderColor: '#2B6CB0'
@@ -65,22 +61,14 @@
   // 네트워크 유형별 CSS 클래스 계산
   const getNetworkTypeClass = () => {
     if (data.name === 'ingress') return 'ingress';
-<<<<<<< HEAD
     if (data.driver === 'bridge' || data.name === 'docker_gwbridge') return 'gwbridge';
-=======
-    if (data.driver === 'bridge' || data.name == 'docker_gwbridge') return 'gwbridge';
->>>>>>> 692e107d
     return 'docker';
   };
   
   // 연결 유형에 따른 핸들 렌더링
   const renderHandles = () => {
     // GWBridge 네트워크인 경우
-<<<<<<< HEAD
     if (data.driver === 'bridge' || data.name.includes('gwbridge')) {
-=======
-    if (data.driver === 'bridge' || data.name == 'docker_gwbridge') {
->>>>>>> 692e107d
       // 컨테이너 핸들 정보가 있는 경우 해당 위치에 개별 핸들 생성
       if (data.containerHandles && data.containerHandles.length > 0) {
         // 상단 핸들들 (각 컨테이너에 대응)
@@ -90,31 +78,10 @@
             type="target"
             position={Position.Top}
             id={`handle-${handleInfo.containerId}`}
-<<<<<<< HEAD
             style={{ 
               background: '#63B3ED', 
               width: '8px', 
               height: '8px',
-              left: `${handleInfo.xPosition * 100}%` // 상대적 위치를 백분율로 변환
-            }}
-          />
-        ));
-        
-        // 하단 핸들 (노드 연결용) - 단일 핸들
-        const bottomHandle = (
-          <Handle
-            key="gwbridge-out"
-            type="source"
-            position={Position.Bottom}
-            id="gwbridge-out"
-=======
->>>>>>> 692e107d
-            style={{ 
-              background: '#63B3ED', 
-              width: '8px', 
-              height: '8px',
-<<<<<<< HEAD
-=======
               left: `${handleInfo.xPosition * 100}%` // 상대적 위치를 백분율로 변환
             }}
           />
@@ -131,7 +98,6 @@
               background: '#63B3ED', 
               width: '8px', 
               height: '8px',
->>>>>>> 692e107d
               left: '50%' 
             }}
           />
@@ -140,10 +106,6 @@
         return [...topHandles, bottomHandle];
       }
       
-<<<<<<< HEAD
-      // 기본 핸들 (정보가 없는 경우)
-      return [];
-=======
       // 기본 핸들 (컨테이너 핸들 정보가 없는 경우에도 Node 연결용 핸들 추가)
       return [
         <Handle
@@ -159,7 +121,6 @@
           }}
         />
       ];
->>>>>>> 692e107d
     }
     
     // Overlay 네트워크인 경우
