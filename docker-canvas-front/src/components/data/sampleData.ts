/**
 * 샘플 데이터 제공 모듈
 * 
 * 개발 및 테스트용 샘플 데이터를 제공합니다.
 * API 연동 전 프로토타이핑 용도로 사용됩니다.
 */

import { NodeData } from '../types/node';
import { NetworkData } from '../types/network';
import { ContainerData } from '../types/container';

/**
 * 샘플 네트워크 데이터
 * 각 네트워크에 고유한 ID 부여
 */
export const sampleNetworks: NetworkData[] = [
  {
    id: 'network-external',
    name: 'docker_gwbridge',
    driver: 'bridge',
    scope: 'local',
    networkInfo: {
      subnet: '192.168.1.0/24',
      gateway: '192.168.1.1'
    },
    createdAt: new Date().toISOString()
  },
  {
    id: 'network-ingress',
    name: 'ingress',
    driver: 'overlay',
    scope: 'swarm',
    networkInfo: {
      subnet: '10.0.0.0/24',
      gateway: '10.0.0.1'
    },
    attachable: true,
    createdAt: new Date().toISOString()
  },
  {
    id: 'network-app',
    name: 'app-network',
    driver: 'overlay',
    scope: 'swarm',
    networkInfo: {
      subnet: '10.0.0.0/24',
      gateway: '10.0.0.1'
    },
    attachable: true,
    createdAt: new Date().toISOString()
  },
  {
    id: 'network-frontend',
    name: 'frontend-network',
    driver: 'overlay',
    scope: 'swarm',
    networkInfo: {
      subnet: '10.1.0.0/24',
      gateway: '10.1.0.1'
    },
    attachable: true,
    createdAt: new Date().toISOString()
  },
  {
    id: 'network-backend',
    name: 'backend-network',
    driver: 'overlay',
    scope: 'swarm',
    networkInfo: {
      subnet: '10.2.0.0/24',
      gateway: '10.2.0.1'
    },
    attachable: true,
    createdAt: new Date().toISOString()
  },
  {
    id: 'network-gwbridge-node-1',  // 노드 ID를 포함한 고유 ID 사용
    name: 'docker_gwbridge',
    driver: 'bridge',
    scope: 'local',
    networkInfo: {
      subnet: '172.18.0.0/16',
      gateway: '172.18.0.1'
    },
    createdAt: new Date().toISOString()
  },
  {
    id: 'network-gwbridge-node-2',
    name: 'docker_gwbridge',
    driver: 'bridge',
    scope: 'local',
    networkInfo: {
      subnet: '172.18.0.0/16',
      gateway: '172.18.0.1'
    },
    createdAt: new Date().toISOString()
  },
  {
    id: 'network-gwbridge-node-3',
    name: 'docker_gwbridge',
    driver: 'bridge',
    scope: 'local',
    networkInfo: {
      subnet: '172.18.0.0/16',
      gateway: '172.18.0.1'
    },
    createdAt: new Date().toISOString()
  },
  {
    id: 'network-gwbridge-node-5',  // 노드 5에 대한 gwbridge 추가
    name: 'docker_gwbridge',
    driver: 'bridge',
    scope: 'local',
    networkInfo: {
      subnet: '172.18.0.0/16',
      gateway: '172.18.0.1'
    },
    createdAt: new Date().toISOString()
  },
  {
    id: 'network-bridge',  // 일반 bridge 네트워크 추가
    name: 'bridge',
    driver: 'bridge',
    scope: 'local',
    networkInfo: {
      subnet: '172.17.0.0/16',
      gateway: '172.17.0.1'
    },
    createdAt: new Date().toISOString()
  }
];

/**
 * 네트워크 이름으로 ID를 찾는 헬퍼 함수
 */
const getNetworkIdByName = (name: string): string | undefined => {
  const network = sampleNetworks.find(net => net.name === name);
  return network?.id;
};

/**
 * 샘플 컨테이너 데이터 생성 함수
 * 
 * @param nodeId 컨테이너가 속한 노드 ID
 * @param count 생성할 컨테이너 수
 * @returns 컨테이너 데이터 배열
 */
export const getSampleContainers = (nodeId: string, count: number): ContainerData[] => {
  return Array.from({ length: count }, (_, i) => {
    // 네트워크 정보에 ID 추가
    const bridgeNetworkName = i % 2 === 0 ? 'bridge' : 'docker_gwbridge';
    const bridgeNetworkId = i % 2 === 0 
      ? 'network-bridge' 
      : `network-gwbridge-${nodeId}`;
    
    const networks = [
      {
        id: bridgeNetworkId,
        name: bridgeNetworkName,
        driver: 'bridge',
        ipAddress: `172.17.0.${10 + i}`
      }
    ];
    
    // 일부 컨테이너에 overlay 네트워크 추가
    if (i % 3 === 0) {
      networks.push({
        id: 'network-app',
        name: 'app-network',
        driver: 'overlay',
        ipAddress: `10.0.0.${i+1}`
      });
    }
    
    if (i % 5 === 0) {
      networks.push({
        id: 'network-frontend',
        name: 'frontend-network',
        driver: 'overlay',
        ipAddress: `10.1.0.${i+1}`
      });
    }
    
    if (i % 7 === 0) {
      networks.push({
        id: 'network-backend',
        name: 'backend-network',
        driver: 'overlay',
        ipAddress: `10.2.0.${i+1}`
      });
    }
    
    return {
      id: `${nodeId}-container-${i+1}`,
      name: `${nodeId.replace('node-', '')}-container-${i+1}`,
      image: i % 3 === 0 ? 'nginx:latest' : (i % 3 === 1 ? 'redis:alpine' : 'postgres:13'),
      status: i % 4 === 0 ? 'stopped' : 'running',
      networks: networks,
      ports: i % 2 === 0 ? [
        { internal: 80, external: 8080 + i, protocol: 'tcp' }
      ] : [],
      createdAt: new Date(Date.now() - i * 86400000).toISOString()
    };
  });
};

/**
 * 샘플 Docker Swarm 노드 데이터
 */
export const sampleNodes: NodeData[] = [
  {
    id: 'node-1',
    hostname: 'swarm-manager-01',
    role: 'Manager',
<<<<<<< HEAD
    networkInterfaces: [
      { name: 'eth0', address: '192.168.1.10' }
    ],
    status: 'ready',
=======
    status: 'Ready',
>>>>>>> 692e107d
    containers: getSampleContainers('node-1', 5),
    labels: {
      'node.role': 'manager'
    }
  },
  {
    id: 'node-5',
    hostname: 'swarm-manager-02',
    role: 'Manager',
<<<<<<< HEAD
    networkInterfaces: [
      { name: 'eth0', address: '192.168.1.14' }
    ],
    status: 'ready',
=======
    status: 'Ready',
>>>>>>> 692e107d
    containers: getSampleContainers('node-5', 3),
    labels: {
      'node.role': 'manager'
    }
  },
  {
    id: 'node-2',
    hostname: 'swarm-worker-01',
    role: 'Worker',
<<<<<<< HEAD
    networkInterfaces: [
      { name: 'eth0', address: '192.168.1.11' }
    ],
    status: 'ready',
=======
    status: 'Ready',
>>>>>>> 692e107d
    containers: getSampleContainers('node-2', 8),
    labels: {
      'node.role': 'worker'
    }
  },
  {
    id: 'node-3',
    hostname: 'swarm-worker-02',
    role: 'Worker',
<<<<<<< HEAD
    networkInterfaces: [
      { name: 'eth0', address: '192.168.1.12' }
    ],
    status: 'down',
=======
    status: 'Down',
>>>>>>> 692e107d
    containers: getSampleContainers('node-3', 3),
    labels: {
      'node.role': 'worker'
    }
  }
];<|MERGE_RESOLUTION|>--- conflicted
+++ resolved
@@ -212,14 +212,7 @@
     id: 'node-1',
     hostname: 'swarm-manager-01',
     role: 'Manager',
-<<<<<<< HEAD
-    networkInterfaces: [
-      { name: 'eth0', address: '192.168.1.10' }
-    ],
     status: 'ready',
-=======
-    status: 'Ready',
->>>>>>> 692e107d
     containers: getSampleContainers('node-1', 5),
     labels: {
       'node.role': 'manager'
@@ -229,14 +222,7 @@
     id: 'node-5',
     hostname: 'swarm-manager-02',
     role: 'Manager',
-<<<<<<< HEAD
-    networkInterfaces: [
-      { name: 'eth0', address: '192.168.1.14' }
-    ],
     status: 'ready',
-=======
-    status: 'Ready',
->>>>>>> 692e107d
     containers: getSampleContainers('node-5', 3),
     labels: {
       'node.role': 'manager'
@@ -246,14 +232,7 @@
     id: 'node-2',
     hostname: 'swarm-worker-01',
     role: 'Worker',
-<<<<<<< HEAD
-    networkInterfaces: [
-      { name: 'eth0', address: '192.168.1.11' }
-    ],
     status: 'ready',
-=======
-    status: 'Ready',
->>>>>>> 692e107d
     containers: getSampleContainers('node-2', 8),
     labels: {
       'node.role': 'worker'
@@ -263,14 +242,7 @@
     id: 'node-3',
     hostname: 'swarm-worker-02',
     role: 'Worker',
-<<<<<<< HEAD
-    networkInterfaces: [
-      { name: 'eth0', address: '192.168.1.12' }
-    ],
     status: 'down',
-=======
-    status: 'Down',
->>>>>>> 692e107d
     containers: getSampleContainers('node-3', 3),
     labels: {
       'node.role': 'worker'
