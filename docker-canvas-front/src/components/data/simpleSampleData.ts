import { NetworkData } from "../types/network";
import { NodeData } from "../types/node";

/**
 * 간단한 샘플 데이터 제공 모듈
 * 
 * 간소화된 샘플 데이터로 테스트와 디버깅 용도로 사용됩니다.
 */

// 간단한 네트워크 데이터 샘플
export const simpleSampleNetworks: NetworkData[] = [
  {
    id: 'network-gwbridge',
    name: 'docker_gwbridge',
    driver: 'bridge',
    scope: 'local',
    networkInfo: {
      subnet: '172.18.0.0/16',
      gateway: '172.18.0.1'
    },
  },
  {
    id: 'network-ingress',
    name: 'ingress',
    driver: 'overlay',
    scope: 'swarm',
    networkInfo: {
      subnet: '10.0.0.0/24',
      gateway: '10.0.0.1'
    },
    attachable: true
  },
  {
    id: 'network-web-net',
    name: 'web-net',
    driver: 'overlay',
    scope: 'swarm',
    networkInfo: {
      subnet: '10.1.0.0/24',
      gateway: '10.1.0.1'
    },
    attachable: true
  }
];

// 간단한 노드 데이터 샘플 - 컨테이너 네트워크에 ID 추가
export const simpleSampleNodes: NodeData[] = [
  {
    id: 'node-1',
    hostname: 'simple-swarm-node',
    role: 'Worker',
<<<<<<< HEAD
    networkInterfaces: [
      { name: 'eth0', address: '192.168.1.10' }
    ],
    status: 'ready',
=======
    status: 'Ready',
>>>>>>> 692e107d
    containers: [
      {
        id: 'node-1-container-1',
        name: 'container-1',
        image: 'nginx:latest',
        status: 'running',
        networks: [
          {
            id: 'network-ingress',  // 네트워크 ID 추가
            name: 'ingress',
            driver: 'overlay',
            ipAddress: '10.0.0.2'
          },
          {
            id: 'network-web-net',  // 네트워크 ID 추가
            name: 'web-net',
            driver: 'overlay',
            ipAddress: '10.1.0.2'
          }
        ]
      },
      {
        id: 'node-1-container-2',
        name: 'container-2',
        image: 'redis:alpine',
        status: 'running',
        networks: [
          {
            id: 'network-web-net',  // 네트워크 ID 추가
            name: 'web-net',
            driver: 'overlay',
            ipAddress: '10.1.0.3'
          }
        ]
      }
    ],
    labels: {
      'node.role': 'worker'
    }
  }
];<|MERGE_RESOLUTION|>--- conflicted
+++ resolved
@@ -49,14 +49,7 @@
     id: 'node-1',
     hostname: 'simple-swarm-node',
     role: 'Worker',
-<<<<<<< HEAD
-    networkInterfaces: [
-      { name: 'eth0', address: '192.168.1.10' }
-    ],
     status: 'ready',
-=======
-    status: 'Ready',
->>>>>>> 692e107d
     containers: [
       {
         id: 'node-1-container-1',
