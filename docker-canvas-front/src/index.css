@tailwind base;
@tailwind components;
@tailwind utilities;

body {
  margin: 0;
  font-family: -apple-system, BlinkMacSystemFont, 'Segoe UI', 'Roboto', 'Oxygen',
    'Ubuntu', 'Cantarell', 'Fira Sans', 'Droid Sans', 'Helvetica Neue',
    sans-serif;
  -webkit-font-smoothing: antialiased;
  -moz-osx-font-smoothing: grayscale;
}

.react-flow__node {
  cursor: pointer;
  transition: transform 0.2s ease;
}

.react-flow__node:hover {
  transform: scale(1.05);
}

.react-flow__handle {
  width: 10px;
  height: 10px;
}

.react-flow__edge-path {
  stroke-width: 2;
  stroke: #555;
}

.react-flow__edge:hover .react-flow__edge-path {
  stroke: #000;
  stroke-width: 3;
<<<<<<< HEAD
}

.react-flow__edge {
  z-index: 10 !important;
=======
>>>>>>> 692e107d
}<|MERGE_RESOLUTION|>--- conflicted
+++ resolved
@@ -33,11 +33,4 @@
 .react-flow__edge:hover .react-flow__edge-path {
   stroke: #000;
   stroke-width: 3;
-<<<<<<< HEAD
-}
-
-.react-flow__edge {
-  z-index: 10 !important;
-=======
->>>>>>> 692e107d
 }